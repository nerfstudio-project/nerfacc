--- conflicted
+++ resolved
@@ -99,16 +99,10 @@
             alpha_thre=alpha_thre,
         )
         rgb, opacity, depth = rendering(
-<<<<<<< HEAD
-            packed_info,
-            t_starts,
-            t_ends,
-=======
             t_starts,
             t_ends,
             ray_indices,
             n_rays=chunk_rays.origins.shape[0],
->>>>>>> 7774ca46
             rgb_sigma_fn=rgb_sigma_fn,
             render_bkgd=render_bkgd,
         )
