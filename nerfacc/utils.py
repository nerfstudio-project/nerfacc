from typing import List, Optional, Tuple

import torch
from torch import Tensor

import nerfacc.cuda as nerfacc_cuda


@torch.no_grad()
def ray_aabb_intersect(
    rays_o: Tensor, rays_d: Tensor, aabb: Tensor
) -> Tuple[Tensor, Tensor]:
    """Ray AABB Test.

    Note: this function is not differentiable to inputs.

    Args:
        rays_o: Ray origins. Tensor with shape (n_rays, 3).
        rays_d: Normalized ray directions. Tensor with shape (n_rays, 3).
        aabb: Scene bounding box {xmin, ymin, zmin, xmax, ymax, zmax}. \
            Tensor with shape (6)

    Returns:
        Ray AABB intersection {t_min, t_max} with shape (n_rays) respectively. \
        Note the t_min is clipped to minimum zero. 1e10 means no intersection.

    """
    if rays_o.is_cuda and rays_d.is_cuda and aabb.is_cuda:
        rays_o = rays_o.contiguous()
        rays_d = rays_d.contiguous()
        aabb = aabb.contiguous()
        t_min, t_max = nerfacc_cuda.ray_aabb_intersect(rays_o, rays_d, aabb)
    else:
        raise NotImplementedError("Only support cuda inputs.")
    return t_min, t_max


@torch.no_grad()
def volumetric_marching(
    rays_o: Tensor,
    rays_d: Tensor,
    aabb: Tensor,
    scene_resolution: List[int],
    scene_occ_binary: Tensor,
    t_min: Optional[Tensor] = None,
    t_max: Optional[Tensor] = None,
    render_step_size: float = 1e-3,
    near_plane: float = 0.0,
    stratified: bool = False,
<<<<<<< HEAD
    contraction: Optional[str] = None,
    cone_angle: float = 0.0,
) -> Tuple[torch.Tensor, torch.Tensor, torch.Tensor, torch.Tensor, torch.Tensor]:
=======
) -> Tuple[torch.Tensor, torch.Tensor, torch.Tensor]:
>>>>>>> 1bcf42f1
    """Volumetric marching with occupancy test.

    Note: this function is not differentiable to inputs.

    Args:
        rays_o: Ray origins. Tensor with shape (n_rays, 3).
        rays_d: Normalized ray directions. Tensor with shape (n_rays, 3).
        aabb: Scene bounding box {xmin, ymin, zmin, xmax, ymax, zmax}. \
            Tensor with shape (6)
        scene_resolution: Shape of the `scene_occ_binary`. {resx, resy, resz}.
        scene_occ_binary: Scene occupancy binary field. BoolTensor with \
            shape (resx * resy * resz)
        t_min: Optional. Ray near planes. Tensor with shape (n_ray,). \
            If not given it will be calculated using aabb test. Default is None.
        t_max: Optional. Ray far planes. Tensor with shape (n_ray,). \
            If not given it will be calculated using aabb test. Default is None.
        render_step_size: Marching step size. Default is 1e-3.
        near_plane: Near plane of the camera. Default is 0.0.
        stratified: Whether to use stratified sampling. Default is False.
        contraction: Optional. Contraction method. Default is None.
        cone_angle: Cone angle for non-unifrom sampling. 0 means uniform. Default is 0.0.

    Returns:
        A tuple of tensors containing

            - **packed_info**: Stores information on which samples belong to the same ray. \
                It is a tensor with shape (n_rays, 2). For each ray, the two values \
                indicate the start index and the number of samples for this ray, \
                respectively.
            - **frustum_starts**: Sampled frustum directions. Tensor with shape (n_samples, 3).
            - **frustum_ends**: Sampled frustum directions. Tensor with shape (n_samples, 3).

    """
    if not rays_o.is_cuda:
        raise NotImplementedError("Only support cuda inputs.")

    assert (
        scene_occ_binary.numel()
        == scene_resolution[0] * scene_resolution[1] * scene_resolution[2]
    ), f"Shape {scene_occ_binary.shape} is not right!"

    if contraction is None:
        contraction_type = 0
        if t_min is None or t_max is None:
            t_min, t_max = ray_aabb_intersect(rays_o, rays_d, aabb)

    elif contraction == "mipnerf360":
        contraction_type = 1
        # Unbounded scene: The aabb defines a sphere in which the samples are
        # not modified. The samples outside the sphere are contracted into a 2x
        # radius sphere.
        if t_min is None or t_max is None:
            t_min = torch.zeros_like(rays_o[:, :1])
            t_max = torch.zeros_like(rays_o[:, :1]) + 10  # HACK for now

    else:
        raise NotImplementedError(f"Unknown contraction method {contraction}")

    if near_plane > 0.0:
        t_min = torch.clamp(t_min, min=near_plane)

    if stratified:
        t_min = t_min + torch.rand_like(t_min) * render_step_size
    packed_info, frustum_starts, frustum_ends = nerfacc_cuda.volumetric_marching(
        # rays
        rays_o.contiguous(),
        rays_d.contiguous(),
        t_min.contiguous(),
        t_max.contiguous(),
        # density grid
        aabb.contiguous(),
        scene_resolution,
        scene_occ_binary.contiguous(),
        # sampling
        render_step_size,
        contraction_type,
        cone_angle,
    )

    return packed_info, frustum_starts, frustum_ends


@torch.no_grad()
def volumetric_rendering_steps(
    packed_info: Tensor,
    sigmas: Tensor,
    frustum_starts: Tensor,
    frustum_ends: Tensor,
    *args,
) -> Tuple[Tensor, ...]:
    """Compute rendering marching steps.

    This function will compact the samples by terminate the marching once the \
    transmittance reaches to 0.9999. It is recommanded that before running your \
    network with gradients enabled, first run this function without gradients \
    (torch.no_grad()) to quickly filter out some samples.

    Note: this function is not differentiable to inputs.

    Args:
        packed_info: Stores infomation on which samples belong to the same ray. \
            See volumetric_marching for details. Tensor with shape (n_rays, 2).
        sigmas: Densities at those samples. Tensor with shape (n_samples, 1).
        frustum_starts: Where the frustum-shape sample starts along a ray. Tensor with \
            shape (n_samples, 1).
        frustum_ends: Where the frustum-shape sample ends along a ray. Tensor with \
            shape (n_samples, 1).

    Returns:
        A tuple of tensors containing

            - **compact_packed_info**: Compacted version of input packed_info.
            - **compact_frustum_starts**: Compacted version of input frustum_starts.
            - **compact_frustum_ends**: Compacted version of input frustum_ends.

    """
    if (
        packed_info.is_cuda
        and frustum_starts.is_cuda
        and frustum_ends.is_cuda
        and sigmas.is_cuda
    ):
        packed_info = packed_info.contiguous()
        frustum_starts = frustum_starts.contiguous()
        frustum_ends = frustum_ends.contiguous()
        sigmas = sigmas.contiguous()
        compact_packed_info, compact_selector = nerfacc_cuda.volumetric_rendering_steps(
            packed_info, frustum_starts, frustum_ends, sigmas
        )
        compact_frustum_starts = frustum_starts[compact_selector]
        compact_frustum_ends = frustum_ends[compact_selector]
        extras = (arg[compact_selector] for arg in args)
    else:
        raise NotImplementedError("Only support cuda inputs.")
    return (
        compact_packed_info,
        compact_frustum_starts,
        compact_frustum_ends,
        *extras,
    )


def volumetric_rendering_weights(
    packed_info: Tensor,
    sigmas: Tensor,
    frustum_starts: Tensor,
    frustum_ends: Tensor,
) -> Tensor:
    """Compute weights for volumetric rendering.

    Note: this function is only differentiable to `sigmas`.

    Args:
        packed_info: Stores information on which samples belong to the same ray. \
            See ``volumetric_marching`` for details. Tensor with shape (n_rays, 2).
        sigmas: Densities at those samples. Tensor with shape (n_samples, 1).
        frustum_starts: Where the frustum-shape sample starts along a ray. Tensor with \
            shape (n_samples, 1).
        frustum_ends: Where the frustum-shape sample ends along a ray. Tensor with \
            shape (n_samples, 1).

    Returns:
        Volumetric rendering weights for those samples. Tensor with shape (n_samples).

    """
    if (
        packed_info.is_cuda
        and frustum_starts.is_cuda
        and frustum_ends.is_cuda
        and sigmas.is_cuda
    ):
        packed_info = packed_info.contiguous()
        frustum_starts = frustum_starts.contiguous()
        frustum_ends = frustum_ends.contiguous()
        sigmas = sigmas.contiguous()
        weights = _volumetric_rendering_weights.apply(
            packed_info, frustum_starts, frustum_ends, sigmas
        )
    else:
        raise NotImplementedError("Only support cuda inputs.")
    return weights


def volumetric_rendering_accumulate(
    weights: Tensor,
    ray_indices: Tensor,
    values: Optional[Tensor] = None,
    n_rays: Optional[int] = None,
) -> Tensor:
    """Accumulate volumetric values along the ray.

    Note: this function is only differentiable to weights and values.

    Args:
        weights: Volumetric rendering weights for those samples. Tensor with shape \
            (n_samples).
        ray_indices: Ray index of each sample. IntTensor with shape (n_sample).
        values: The values to be accmulated. Tensor with shape (n_samples, D). If \
            None, the accumulated values are just weights. Default is None.
        n_rays: Total number of rays. This will decide the shape of the ouputs. If \
            None, it will be inferred from `ray_indices.max() + 1`.  If specified \
            it should be at least larger than `ray_indices.max()`. Default is None.

    Returns:
        Accumulated values with shape (n_rays, D). If `values` is not given then we return \
            the accumulated weights, in which case D == 1.
    """
    assert ray_indices.dim() == 1 and weights.dim() == 1
    if not weights.is_cuda:
        raise NotImplementedError("Only support cuda inputs.")
    if values is not None:
        assert values.dim() == 2 and values.shape[0] == weights.shape[0]
        src = weights[:, None] * values
    else:
        src = weights[:, None]

    if ray_indices.numel() == 0:
        assert n_rays is not None
        return torch.zeros((n_rays, src.shape[-1]), device=weights.device)

    if n_rays is None:
        n_rays = int(ray_indices.max()) + 1
    else:
        assert n_rays > ray_indices.max()

    index = ray_indices[:, None].long().expand(-1, src.shape[-1])
    outputs = torch.zeros((n_rays, src.shape[-1]), device=weights.device)
    outputs.scatter_add_(0, index, src)
    return outputs


@torch.no_grad()
def unpack_to_ray_indices(packed_info: Tensor) -> Tensor:
    """Unpack `packed_info` to ray indices. Useful for converting per ray data to per sample data.

    Note: this function is not differentiable to inputs.

    Args:
        packed_info: Stores information on which samples belong to the same ray. \
            See ``volumetric_marching`` for details. Tensor with shape (n_rays, 2).

    Returns:
        Ray index of each sample. IntTensor with shape (n_sample).

    """
    if packed_info.is_cuda:
        packed_info = packed_info.contiguous()
        ray_indices = nerfacc_cuda.unpack_to_ray_indices(packed_info)
    else:
        raise NotImplementedError("Only support cuda inputs.")
    return ray_indices


class _volumetric_rendering_weights(torch.autograd.Function):
    @staticmethod
    def forward(ctx, packed_info, frustum_starts, frustum_ends, sigmas):
        weights = nerfacc_cuda.volumetric_rendering_weights_forward(
            packed_info, frustum_starts, frustum_ends, sigmas
        )
        ctx.save_for_backward(
            packed_info,
            frustum_starts,
            frustum_ends,
            sigmas,
            weights,
        )
        return weights

    @staticmethod
    def backward(ctx, grad_weights):
        (
            packed_info,
            frustum_starts,
            frustum_ends,
            sigmas,
            weights,
        ) = ctx.saved_tensors
        grad_sigmas = nerfacc_cuda.volumetric_rendering_weights_backward(
            weights,
            grad_weights,
            packed_info,
            frustum_starts,
            frustum_ends,
            sigmas,
        )
        return None, None, None, grad_sigmas<|MERGE_RESOLUTION|>--- conflicted
+++ resolved
@@ -47,13 +47,9 @@
     render_step_size: float = 1e-3,
     near_plane: float = 0.0,
     stratified: bool = False,
-<<<<<<< HEAD
     contraction: Optional[str] = None,
     cone_angle: float = 0.0,
-) -> Tuple[torch.Tensor, torch.Tensor, torch.Tensor, torch.Tensor, torch.Tensor]:
-=======
 ) -> Tuple[torch.Tensor, torch.Tensor, torch.Tensor]:
->>>>>>> 1bcf42f1
     """Volumetric marching with occupancy test.
 
     Note: this function is not differentiable to inputs.
