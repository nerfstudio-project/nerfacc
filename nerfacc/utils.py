from typing import Tuple

import torch
from torch import Tensor

import nerfacc.cuda as nerfacc_cuda


@torch.no_grad()
def ray_aabb_intersect(
    rays_o: Tensor, rays_d: Tensor, aabb: Tensor
) -> Tuple[Tensor, Tensor]:
    """Ray AABB Test.

    Note: this function is not differentiable to inputs.

    Args:
        rays_o: Ray origins. Tensor with shape (n_rays, 3).
        rays_d: Normalized ray directions. Tensor with shape (n_rays, 3).
        aabb: Scene bounding box {xmin, ymin, zmin, xmax, ymax, zmax}. \
            Tensor with shape (6)

    Returns:
        Ray AABB intersection {t_min, t_max} with shape (n_rays) respectively. \
        Note the t_min is clipped to minimum zero. 1e10 means no intersection.

    """
    if rays_o.is_cuda and rays_d.is_cuda and aabb.is_cuda:
        rays_o = rays_o.contiguous()
        rays_d = rays_d.contiguous()
        aabb = aabb.contiguous()
        t_min, t_max = nerfacc_cuda.ray_aabb_intersect(rays_o, rays_d, aabb)
    else:
        raise NotImplementedError("Only support cuda inputs.")
    return t_min, t_max


@torch.no_grad()
def volumetric_marching(
    rays_o: Tensor,
    rays_d: Tensor,
    aabb: Tensor,
    scene_resolution: Tuple[int, int, int],
    scene_occ_binary: Tensor,
    t_min: Tensor = None,
    t_max: Tensor = None,
    render_step_size: float = 1e-3,
<<<<<<< HEAD
    near_plane: float = 0.0,
) -> Tuple[Tensor, Tensor, Tensor, Tensor, Tensor]:
=======
    stratified: bool = False,
) -> Tuple[torch.Tensor, torch.Tensor, torch.Tensor, torch.Tensor, torch.Tensor]:
>>>>>>> 3f13fa53
    """Volumetric marching with occupancy test.

    Note: this function is not differentiable to inputs.

    Args:
        rays_o: Ray origins. Tensor with shape (n_rays, 3).
        rays_d: Normalized ray directions. Tensor with shape (n_rays, 3).
        aabb: Scene bounding box {xmin, ymin, zmin, xmax, ymax, zmax}. \
            Tensor with shape (6)
        scene_resolution: Shape of the `scene_occ_binary`. {resx, resy, resz}.
        scene_occ_binary: Scene occupancy binary field. BoolTensor with \
            shape (resx * resy * resz)
        t_min: Optional. Ray near planes. Tensor with shape (n_ray,). \
            If not given it will be calculated using aabb test. Default is None.
        t_max: Optional. Ray far planes. Tensor with shape (n_ray,). \
            If not given it will be calculated using aabb test. Default is None.
        render_step_size: Marching step size. Default is 1e-3.
        stratified: Whether to use stratified sampling. Default is False.

    Returns:
        A tuple of tensors containing

            - **packed_info**: Stores infomation on which samples belong to the same ray. \
                It is a tensor with shape (n_rays, 2). For each ray, the two values \
                indicate the start index and the number of samples for this ray, \
                respectively.
            - **frustum_origins**: Sampled frustum origins. Tensor with shape (n_samples, 3).
            - **frustum_dirs**: Sampled frustum directions. Tensor with shape (n_samples, 3).
            - **frustum_starts**: Sampled frustum directions. Tensor with shape (n_samples, 3).
            - **frustum_ends**: Sampled frustum directions. Tensor with shape (n_samples, 3).

    """
    if not rays_o.is_cuda:
        raise NotImplementedError("Only support cuda inputs.")
    if t_min is None or t_max is None:
        t_min, t_max = ray_aabb_intersect(rays_o, rays_d, aabb)
        if near_plane > 0.0:
            t_min = torch.clamp(t_min, min=near_plane)
    assert (
        scene_occ_binary.numel()
        == scene_resolution[0] * scene_resolution[1] * scene_resolution[2]
    ), f"Shape {scene_occ_binary.shape} is not right!"

    if stratified:
        t_min = t_min + torch.rand_like(t_min) * render_step_size
    (
        packed_info,
        frustum_origins,
        frustum_dirs,
        frustum_starts,
        frustum_ends,
    ) = nerfacc_cuda.volumetric_marching(
        # rays
        rays_o.contiguous(),
        rays_d.contiguous(),
        t_min.contiguous(),
        t_max.contiguous(),
        # density grid
        aabb.contiguous(),
        scene_resolution,
        scene_occ_binary.contiguous(),
        # sampling
        render_step_size,
    )

    return (
        packed_info,
        frustum_origins,
        frustum_dirs,
        frustum_starts,
        frustum_ends,
    )


@torch.no_grad()
def volumetric_rendering_steps(
    packed_info: Tensor,
    sigmas: Tensor,
    frustum_starts: Tensor,
    frustum_ends: Tensor,
    *args,
) -> Tuple[Tensor, Tensor, Tensor]:
    """Compute rendering marching steps.

    This function will compact the samples by terminate the marching once the \
    transmittance reaches to 0.9999. It is recommanded that before running your \
    network with gradients enabled, first run this function without gradients \
    (torch.no_grad()) to quickly filter out some samples.

    Note: this function is not differentiable to inputs.

    Args:
        packed_info: Stores infomation on which samples belong to the same ray. \
            See volumetric_marching for details. Tensor with shape (n_rays, 2). \
            sigmas: Densities at those samples. Tensor with shape (n_samples, 1).
        frustum_starts: Where the frustum-shape sample starts along a ray. Tensor with \
            shape (n_samples, 1).
        frustum_ends: Where the frustum-shape sample ends along a ray. Tensor with \
            shape (n_samples, 1).

    Returns:
        A tuple of tensors containing

            **compact_packed_info**: Compacted version of input packed_info.
            **compact_frustum_starts**: Compacted version of input frustum_starts.
            **compact_frustum_ends**: Compacted version of input frustum_ends.

    """
    if (
        packed_info.is_cuda
        and frustum_starts.is_cuda
        and frustum_ends.is_cuda
        and sigmas.is_cuda
    ):
        packed_info = packed_info.contiguous()
        frustum_starts = frustum_starts.contiguous()
        frustum_ends = frustum_ends.contiguous()
        sigmas = sigmas.contiguous()
        compact_packed_info, compact_selector = nerfacc_cuda.volumetric_rendering_steps(
            packed_info, frustum_starts, frustum_ends, sigmas
        )
        compact_frustum_starts = frustum_starts[compact_selector]
        compact_frustum_ends = frustum_ends[compact_selector]
        extras = (arg[compact_selector] for arg in args)
    else:
        raise NotImplementedError("Only support cuda inputs.")
    return (
        compact_packed_info,
        compact_frustum_starts,
        compact_frustum_ends,
        *extras,
    )


def volumetric_rendering_weights(
    packed_info: Tensor,
    sigmas: Tensor,
    frustum_starts: Tensor,
    frustum_ends: Tensor,
) -> Tuple[Tensor, Tensor, Tensor]:
    """Compute weights for volumetric rendering.

    Note: this function is only differentiable to `sigmas`.

    Args:
        packed_info: Stores infomation on which samples belong to the same ray. \
            See ``volumetric_marching`` for details. Tensor with shape (n_rays, 2).
        sigmas: Densities at those samples. Tensor with shape (n_samples, 1).
        frustum_starts: Where the frustum-shape sample starts along a ray. Tensor with \
            shape (n_samples, 1).
        frustum_ends: Where the frustum-shape sample ends along a ray. Tensor with \
            shape (n_samples, 1).

    Returns:
        A tuple of tensors containing

            - **weights**: Volumetric rendering weights for those samples. Tensor with shape (n_samples).
            - **ray_indices**: Ray index of each sample. IntTensor with shape (n_sample).

    """
    if (
        packed_info.is_cuda
        and frustum_starts.is_cuda
        and frustum_ends.is_cuda
        and sigmas.is_cuda
    ):
        packed_info = packed_info.contiguous()
        frustum_starts = frustum_starts.contiguous()
        frustum_ends = frustum_ends.contiguous()
        sigmas = sigmas.contiguous()
        weights, ray_indices = _volumetric_rendering_weights.apply(
            packed_info, frustum_starts, frustum_ends, sigmas
        )
    else:
        raise NotImplementedError("Only support cuda inputs.")
    return weights, ray_indices


def volumetric_rendering_accumulate(
    weights: Tensor,
    ray_indices: Tensor,
    values: Tensor = None,
    n_rays: int = None,
) -> Tensor:
    """Accumulate volumetric values along the ray.

    Note: this function is only differentiable to weights and values.

    Args:
        weights: Volumetric rendering weights for those samples. Tensor with shape \
            (n_samples).
        ray_indices: Ray index of each sample. IntTensor with shape (n_sample).
        values: The values to be accmulated. Tensor with shape (n_samples, D). If \
            None, the accumulated values are just weights. Default is None.
        n_rays: Total number of rays. This will decide the shape of the ouputs. If \
            None, it will be inferred from `ray_indices.max() + 1`.  If specified \
            it should be at least larger than `ray_indices.max()`. Default is None.

    Returns:
        Accumulated values with shape (n_rays, D). If `values` is not given then we return \
            the accumulated weights, in which case D == 1.
    """
    assert ray_indices.dim() == 1 and weights.dim() == 1
    if not weights.is_cuda:
        raise NotImplementedError("Only support cuda inputs.")
    if values is not None:
        assert values.dim() == 2 and values.shape[0] == weights.shape[0]
        src = weights[:, None] * values
    else:
        src = weights[:, None]

    if ray_indices.numel() == 0:
        assert n_rays is not None
        return torch.zeros((n_rays, src.shape[-1]), device=weights.device)

    if n_rays is None:
        n_rays = ray_indices.max() + 1
    else:
        assert n_rays > ray_indices.max()

    index = ray_indices[:, None].long().expand(-1, src.shape[-1])
    outputs = torch.zeros((n_rays, src.shape[-1]), device=weights.device)
    outputs.scatter_add_(0, index, src)
    return outputs


class _volumetric_rendering_weights(torch.autograd.Function):
    @staticmethod
    def forward(ctx, packed_info, frustum_starts, frustum_ends, sigmas):
        weights, ray_indices = nerfacc_cuda.volumetric_rendering_weights_forward(
            packed_info, frustum_starts, frustum_ends, sigmas
        )
        ctx.save_for_backward(
            packed_info,
            frustum_starts,
            frustum_ends,
            sigmas,
            weights,
        )
        return weights, ray_indices

    @staticmethod
    def backward(ctx, grad_weights, _grad_ray_indices):
        (
            packed_info,
            frustum_starts,
            frustum_ends,
            sigmas,
            weights,
        ) = ctx.saved_tensors
        grad_sigmas = nerfacc_cuda.volumetric_rendering_weights_backward(
            weights,
            grad_weights,
            packed_info,
            frustum_starts,
            frustum_ends,
            sigmas,
        )
        return None, None, None, grad_sigmas<|MERGE_RESOLUTION|>--- conflicted
+++ resolved
@@ -45,13 +45,9 @@
     t_min: Tensor = None,
     t_max: Tensor = None,
     render_step_size: float = 1e-3,
-<<<<<<< HEAD
     near_plane: float = 0.0,
-) -> Tuple[Tensor, Tensor, Tensor, Tensor, Tensor]:
-=======
-    stratified: bool = False,
+    stratified: bool = False
 ) -> Tuple[torch.Tensor, torch.Tensor, torch.Tensor, torch.Tensor, torch.Tensor]:
->>>>>>> 3f13fa53
     """Volumetric marching with occupancy test.
 
     Note: this function is not differentiable to inputs.
@@ -69,6 +65,7 @@
         t_max: Optional. Ray far planes. Tensor with shape (n_ray,). \
             If not given it will be calculated using aabb test. Default is None.
         render_step_size: Marching step size. Default is 1e-3.
+        near_plane: Near plane of the camera. Default is 0.0.
         stratified: Whether to use stratified sampling. Default is False.
 
     Returns:
