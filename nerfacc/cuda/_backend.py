"""
Copyright (c) 2022 Ruilong Li, UC Berkeley.
"""

import glob
import json
import os
import shutil
from subprocess import DEVNULL, call

from rich.console import Console
from torch.utils.cpp_extension import _get_build_directory, load

PATH = os.path.dirname(os.path.abspath(__file__))


def cuda_toolkit_available():
    """Check if the nvcc is avaiable on the machine."""
    try:
        call(["nvcc"], stdout=DEVNULL, stderr=DEVNULL)
        return True
    except FileNotFoundError:
        return False


def cuda_toolkit_version():
    """Get the cuda toolkit version."""
    cuda_home = os.path.join(os.path.dirname(shutil.which("nvcc")), "..")
    if os.path.exists(os.path.join(cuda_home, "version.txt")):
        with open(os.path.join(cuda_home, "version.txt")) as f:
            cuda_version = f.read().strip().split()[-1]
    elif os.path.exists(os.path.join(cuda_home, "version.json")):
        with open(os.path.join(cuda_home, "version.json")) as f:
            cuda_version = json.load(f)["cuda"]["version"]
    else:
        raise RuntimeError("Cannot find the cuda version.")
    return cuda_version


name = "nerfacc_cuda"
build_dir = _get_build_directory(name, verbose=False)
extra_include_paths = []
extra_cflags = ["-O3"]
extra_cuda_cflags = ["-O3"]

_C = None

<<<<<<< HEAD
try:
    # try to import the compiled module (via setup.py)
    from nerfacc import csrc as _C
except ImportError:
    # if failed, try with JIT compilation
    if cuda_toolkit_available():
        if os.path.exists(os.path.join(build_dir, f"{name}.so")):
            # If the build exists, we assume the extension has been built
            # and we can load it.
=======
    if os.listdir(build_dir) != []:
        # If the build exists, we assume the extension has been built
        # and we can load it.
        Console().print(
            "[yellow]NerfAcc: CUDA set up, loading (should be quick)[/yellow]"
        )
        _C = load(
            name=name,
            sources=glob.glob(os.path.join(PATH, "csrc/*.cu")),
            extra_cflags=extra_cflags,
            extra_cuda_cflags=extra_cuda_cflags,
            extra_include_paths=extra_include_paths,
        )
    else:
        # Build from scratch. Remove the build directory just to be safe: pytorch jit might stuck
        # if the build directory exists.
        shutil.rmtree(build_dir)
        with Console().status(
            "[bold yellow]NerfAcc: Setting up CUDA (This may take a few minutes the first time)",
            spinner="bouncingBall",
        ):
>>>>>>> e9dd9da6
            _C = load(
                name=name,
                sources=glob.glob(os.path.join(PATH, "csrc/*.cu")),
                extra_cflags=extra_cflags,
                extra_cuda_cflags=extra_cuda_cflags,
                extra_include_paths=extra_include_paths,
            )
        else:
            # Build from scratch. Remove the build directory just to be safe: pytorch jit might stuck
            # if the build directory exists.
            shutil.rmtree(build_dir)
            with Console().status(
                "[bold yellow]NerfAcc: Setting up CUDA (This may take a few minutes the first time)",
                spinner="bouncingBall",
            ):
                _C = load(
                    name=name,
                    sources=glob.glob(os.path.join(PATH, "csrc/*.cu")),
                    extra_cflags=extra_cflags,
                    extra_cuda_cflags=extra_cuda_cflags,
                    extra_include_paths=extra_include_paths,
                )
    else:
        Console().print(
            "[yellow]NerfAcc: No CUDA toolkit found. NerfAcc will be disabled.[/yellow]"
        )


__all__ = ["_C"]<|MERGE_RESOLUTION|>--- conflicted
+++ resolved
@@ -45,39 +45,16 @@
 
 _C = None
 
-<<<<<<< HEAD
 try:
     # try to import the compiled module (via setup.py)
     from nerfacc import csrc as _C
 except ImportError:
     # if failed, try with JIT compilation
     if cuda_toolkit_available():
-        if os.path.exists(os.path.join(build_dir, f"{name}.so")):
+        if os.listdir(build_dir) != []:
             # If the build exists, we assume the extension has been built
             # and we can load it.
-=======
-    if os.listdir(build_dir) != []:
-        # If the build exists, we assume the extension has been built
-        # and we can load it.
-        Console().print(
-            "[yellow]NerfAcc: CUDA set up, loading (should be quick)[/yellow]"
-        )
-        _C = load(
-            name=name,
-            sources=glob.glob(os.path.join(PATH, "csrc/*.cu")),
-            extra_cflags=extra_cflags,
-            extra_cuda_cflags=extra_cuda_cflags,
-            extra_include_paths=extra_include_paths,
-        )
-    else:
-        # Build from scratch. Remove the build directory just to be safe: pytorch jit might stuck
-        # if the build directory exists.
-        shutil.rmtree(build_dir)
-        with Console().status(
-            "[bold yellow]NerfAcc: Setting up CUDA (This may take a few minutes the first time)",
-            spinner="bouncingBall",
-        ):
->>>>>>> e9dd9da6
+
             _C = load(
                 name=name,
                 sources=glob.glob(os.path.join(PATH, "csrc/*.cu")),
