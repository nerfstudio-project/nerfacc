<<<<<<< HEAD
from .contraction import ContractionType, contract, contract_inv
from .grid import Grid, OccupancyGrid
from .pipeline import rendering, volumetric_rendering
from .ray_marching import ray_aabb_intersect, ray_marching, unpack_to_ray_indices
from .vol_rendering import (
    accumulate_along_rays,
    render_visibility,
    render_weight_from_alpha,
    render_weight_from_density,
=======
"""nerfacc - A Python package for the fast volumetric rendering."""
from .occupancy_field import OccupancyField
from .utils import (
    ray_aabb_intersect,
    unpack_to_ray_indices,
    volumetric_marching,
    volumetric_rendering_accumulate,
    volumetric_rendering_steps,
    volumetric_rendering_weights,
>>>>>>> a7611603
)

__all__ = [
    "Grid",
    "OccupancyGrid",
    "ContractionType",
    "contract",
    "contract_inv",
    "ray_aabb_intersect",
    "ray_marching",
    "unpack_to_ray_indices",
    "accumulate_along_rays",
    "render_visibility",
    "render_weight_from_alpha",
    "render_weight_from_density",
    "volumetric_rendering",
    "rendering",
]<|MERGE_RESOLUTION|>--- conflicted
+++ resolved
@@ -1,24 +1,16 @@
-<<<<<<< HEAD
 from .contraction import ContractionType, contract, contract_inv
 from .grid import Grid, OccupancyGrid
 from .pipeline import rendering, volumetric_rendering
-from .ray_marching import ray_aabb_intersect, ray_marching, unpack_to_ray_indices
+from .ray_marching import (
+    ray_aabb_intersect,
+    ray_marching,
+    unpack_to_ray_indices,
+)
 from .vol_rendering import (
     accumulate_along_rays,
     render_visibility,
     render_weight_from_alpha,
     render_weight_from_density,
-=======
-"""nerfacc - A Python package for the fast volumetric rendering."""
-from .occupancy_field import OccupancyField
-from .utils import (
-    ray_aabb_intersect,
-    unpack_to_ray_indices,
-    volumetric_marching,
-    volumetric_rendering_accumulate,
-    volumetric_rendering_steps,
-    volumetric_rendering_weights,
->>>>>>> a7611603
 )
 
 __all__ = [
